{-# LANGUAGE ConstraintKinds    #-}
{-# LANGUAGE DeriveDataTypeable #-}
{-# LANGUAGE FlexibleContexts   #-}
{-# LANGUAGE OverloadedStrings  #-}
{-# LANGUAGE RecordWildCards    #-}
{-# LANGUAGE TemplateHaskell    #-}

-- | This module builds Docker (OpenContainer) images.
module Stack.Image
       (stageContainerImageArtifacts, createContainerImageFromStage,
        imgCmdName, imgDockerCmdName, imgOptsFromMonoid)
       where

import           Control.Exception.Lifted hiding (finally)
import           Control.Monad
import           Control.Monad.Catch hiding (bracket)
import           Control.Monad.IO.Class
import           Control.Monad.Logger
import           Control.Monad.Reader
import           Control.Monad.Trans.Control
import           Data.Char (toLower)
import qualified Data.Map.Strict as Map
import           Data.Maybe
import           Data.Typeable
import           Data.Text (Text)
import qualified Data.Text as T
import           Path
import           Path.Extra
import           Path.IO
import           Stack.Constants
import           Stack.Types.Config
import           Stack.Types.Image
import           Stack.Types.Internal
import           System.Process.Run

type Build e m = (HasBuildConfig e, HasConfig e, HasEnvConfig e, HasTerminal e, MonadBaseControl IO m, MonadCatch m, MonadIO m, MonadLogger m, MonadReader e m)

type Assemble e m = (HasConfig e, HasTerminal e, MonadBaseControl IO m, MonadIO m, MonadLogger m, MonadMask m, MonadReader e m)

-- | Stages the executables & additional content in a staging
-- directory under '.stack-work'
stageContainerImageArtifacts
    :: Build e m
    => Maybe (Path Abs Dir) -> [Text] -> m ()
stageContainerImageArtifacts mProjectRoot imageNames = do
    config <- asks getConfig
    forM_
        (zip
             [0 ..]
             (filterImages
                  (map T.unpack imageNames)
                  (imgDockers $ configImage config)))
        (\(idx,opts) ->
              do imageDir <-
                     imageStagingDir (fromMaybeProjectRoot mProjectRoot) idx
                 ignoringAbsence (removeDirRecur imageDir)
                 ensureDir imageDir
                 stageExesInDir opts imageDir
                 syncAddContentToDir opts imageDir)

-- | Builds a Docker (OpenContainer) image extending the `base` image
-- specified in the project's stack.yaml.  Then new image will be
-- extended with an ENTRYPOINT specified for each `entrypoint` listed
-- in the config file.
createContainerImageFromStage
    :: Assemble e m
    => Maybe (Path Abs Dir) -> [Text] -> m ()
createContainerImageFromStage mProjectRoot imageNames = do
    config <- asks getConfig
    forM_
        (zip
             [0 ..]
             (filterImages
                  (map T.unpack imageNames)
                  (imgDockers $ configImage config)))
        (\(idx,opts) ->
              do imageDir <-
                     imageStagingDir (fromMaybeProjectRoot mProjectRoot) idx
                 createDockerImage opts imageDir
                 extendDockerImageWithEntrypoint opts imageDir)

filterImages :: [String] -> [ImageDockerOpts] -> [ImageDockerOpts]
filterImages [] = id -- all: no filter
filterImages names = filter (imageNameFound . imgDockerImageName)
  where
<<<<<<< HEAD
    imageNameFound names' (Just name) = name `elem` names'
    imageNameFound _ _ = False
=======
    imageNameFound (Just name) = name `elem` names
    imageNameFound _ = False
>>>>>>> 45dce7d0

-- | Stage all the Package executables in the usr/local/bin
-- subdirectory of a temp directory.
stageExesInDir
    :: Build e m
    => ImageDockerOpts -> Path Abs Dir -> m ()
stageExesInDir opts dir = do
    srcBinPath <- fmap (</> $(mkRelDir "bin")) installationRootLocal
    let destBinPath = dir </> $(mkRelDir "usr/local/bin")
    ensureDir destBinPath
    case imgDockerExecutables opts of
        Nothing -> copyDirRecur srcBinPath destBinPath
        Just exes ->
            forM_
                exes
                (\exe ->
                      copyFile
                          (srcBinPath </> exe)
                          (destBinPath </> exe))

-- | Add any additional files into the temp directory, respecting the
-- (Source, Destination) mapping.
syncAddContentToDir
    :: Build e m
    => ImageDockerOpts -> Path Abs Dir -> m ()
syncAddContentToDir opts dir = do
    bconfig <- asks getBuildConfig
    let imgAdd = imgDockerAdd opts
    forM_
        (Map.toList imgAdd)
        (\(source,destPath) ->
              do sourcePath <- resolveDir (bcRoot bconfig) source
                 let destFullPath = dir </> dropRoot destPath
                 ensureDir destFullPath
                 copyDirRecur sourcePath destFullPath)

-- | Derive an image name from the project directory.
imageName
    :: Path Abs Dir -> String
imageName = map toLower . toFilePathNoTrailingSep . dirname

-- | Create a general purpose docker image from the temporary
-- directory of executables & static content.
createDockerImage
    :: Assemble e m
    => ImageDockerOpts -> Path Abs Dir -> m ()
createDockerImage dockerConfig dir = do
    menv <- getMinimalEnvOverride
    case imgDockerBase dockerConfig of
        Nothing -> throwM StackImageDockerBaseUnspecifiedException
        Just base -> do
            liftIO
                (writeFile
                     (toFilePath (dir </> $(mkRelFile "Dockerfile")))
                     (unlines ["FROM " ++ base, "ADD ./ /"]))
            let args =
                    [ "build"
                    , "-t"
                    , fromMaybe
                          (imageName (parent . parent . parent $ dir))
                          (imgDockerImageName dockerConfig)
                    , toFilePathNoTrailingSep dir]
            callProcess (Cmd Nothing "docker" menv args)

-- | Extend the general purpose docker image with entrypoints (if specified).
extendDockerImageWithEntrypoint
    :: Assemble e m
    => ImageDockerOpts -> Path Abs Dir -> m ()
extendDockerImageWithEntrypoint dockerConfig dir = do
    menv <- getMinimalEnvOverride
    let dockerImageName =
            fromMaybe
                (imageName (parent . parent . parent $ dir))
                (imgDockerImageName dockerConfig)
    let imgEntrypoints = imgDockerEntrypoints dockerConfig
    case imgEntrypoints of
        Nothing -> return ()
        Just eps ->
            forM_
                eps
                (\ep ->
                      do liftIO
                             (writeFile
                                  (toFilePath
                                       (dir </> $(mkRelFile "Dockerfile")))
                                  (unlines
                                       [ "FROM " ++ dockerImageName
                                       , "ENTRYPOINT [\"/usr/local/bin/" ++
                                         ep ++ "\"]"
                                       , "CMD []"]))
                         callProcess
                             (Cmd
                                  Nothing
                                  "docker"
                                  menv
                                  [ "build"
                                  , "-t"
                                  , dockerImageName ++ "-" ++ ep
                                  , toFilePathNoTrailingSep dir]))

-- | Fail with friendly error if project root not set.
fromMaybeProjectRoot :: Maybe (Path Abs Dir) -> Path Abs Dir
fromMaybeProjectRoot =
    fromMaybe (throw StackImageCannotDetermineProjectRootException)

-- | The command name for dealing with images.
imgCmdName
    :: String
imgCmdName = "image"

-- | The command name for building a docker container.
imgDockerCmdName
    :: String
imgDockerCmdName = "container"

-- | Convert image opts monoid to image options.
imgOptsFromMonoid
    :: ImageOptsMonoid -> ImageOpts
imgOptsFromMonoid ImageOptsMonoid{..} =
    ImageOpts
    { imgDockers = imgMonoidDockers
    }

-- | Stack image exceptions.
data StackImageException
    = StackImageDockerBaseUnspecifiedException  -- ^ Unspecified parent docker
                                                -- container makes building
                                                -- impossible
    | StackImageCannotDetermineProjectRootException  -- ^ Can't determine the
                                                     -- project root (where to
                                                     -- put image sandbox).
    deriving (Typeable)

instance Exception StackImageException

instance Show StackImageException where
    show StackImageDockerBaseUnspecifiedException =
        "You must specify a base docker image on which to place your haskell executables."
    show StackImageCannotDetermineProjectRootException =
        "Stack was unable to determine the project root in order to build a container."<|MERGE_RESOLUTION|>--- conflicted
+++ resolved
@@ -83,13 +83,8 @@
 filterImages [] = id -- all: no filter
 filterImages names = filter (imageNameFound . imgDockerImageName)
   where
-<<<<<<< HEAD
-    imageNameFound names' (Just name) = name `elem` names'
-    imageNameFound _ _ = False
-=======
     imageNameFound (Just name) = name `elem` names
     imageNameFound _ = False
->>>>>>> 45dce7d0
 
 -- | Stage all the Package executables in the usr/local/bin
 -- subdirectory of a temp directory.
