--- conflicted
+++ resolved
@@ -659,14 +659,9 @@
            Left msg -> throwIO (InvalidInspectOutputException msg)
            Right results -> return (Map.fromList (map (\r -> (iiId r,r)) results))
        Left (ProcessFailed _ _ _ err)
-<<<<<<< HEAD
-         | "Error: No such image" `LBS.isPrefixOf` err -> return Map.empty
+         |  any (`LBS.isPrefixOf` err) missingImagePrefixes -> return Map.empty
        Left e -> throwIO e
-=======
-         |  any (`LBS.isPrefixOf` err) missingImagePrefixes -> return Map.empty
-       Left e -> throwM e
   where missingImagePrefixes = ["Error: No such image", "Error: No such object:"]
->>>>>>> c5cba6ed
 
 -- | Pull latest version of configured Docker image from registry.
 pull :: (StackM env m, HasConfig env) => m ()
