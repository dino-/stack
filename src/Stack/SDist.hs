--- conflicted
+++ resolved
@@ -69,18 +69,14 @@
 import           Stack.Config (loadProjectConfig, makeConcreteResolver, resolvePackageEntry)
 import           Stack.Constants
 import           Stack.Package
-<<<<<<< HEAD
+import qualified Stack.Sig as Sig
+import           Stack.Types.Build
+import           Stack.Types.Config
+import           Stack.Types.Internal
+import           Stack.Types.Package
 import           Stack.Types.PackageIdentifier
 import           Stack.Types.PackageName
 import           Stack.Types.Version
-import           Stack.Types.Config
-import           Stack.Types.Build
-import           Stack.Types.Package
-=======
-import qualified Stack.Sig as Sig
-import           Stack.Types
->>>>>>> 1b0c4cd9
-import           Stack.Types.Internal
 import           System.Directory (getModificationTime, getPermissions)
 import qualified System.FilePath as FP
 
@@ -190,14 +186,9 @@
         packDir = packWith Tar.packDirectoryEntry True
         packFile fp
             | tweakCabal && isCabalFp fp = do
-<<<<<<< HEAD
-                lbs <- getCabalLbs pvpBounds $ toFilePath cabalfp
+                lbs <- getCabalLbs pvpBoundsOpts cabalfp
                 currTime <- liftIO getPOSIXTime -- Seconds from UNIX epoch
                 return $ (Tar.fileEntry (tarPath False fp) lbs) { Tar.entryTime = floor currTime }
-=======
-                lbs <- getCabalFileContents pvpBoundsOpts cabalfp
-                return $ Tar.fileEntry (tarPath False fp) lbs
->>>>>>> 1b0c4cd9
             | otherwise = packWith packFileEntry False fp
         isCabalFp fp = toFilePath pkgDir FP.</> fp == toFilePath cabalfp
         tarName = pkgId FP.<.> "tar.gz"
