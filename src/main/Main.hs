{-# LANGUAGE OverloadedStrings #-}
{-# LANGUAGE ScopedTypeVariables #-}
{-# LANGUAGE FlexibleContexts #-}
{-# LANGUAGE TemplateHaskell #-}
{-# LANGUAGE RecordWildCards #-}
{-# LANGUAGE ViewPatterns #-}

-- | Main stack tool entry point.

module Main where

import           Control.Exception
import           Control.Monad
import           Control.Monad.IO.Class
import           Control.Monad.Logger
import           Control.Monad.Reader (ask, asks)
import           Data.Attoparsec.Args (withInterpreterArgs)
import qualified Data.ByteString.Lazy as L
import           Data.List
import qualified Data.List as List
import qualified Data.Map as Map
import           Data.Maybe
import           Data.Monoid
import qualified Data.Set as Set
import           Data.Text (Text)
import qualified Data.Text as T
import qualified Data.Text.IO as T
import           Data.Traversable (sequenceA)
import           Network.HTTP.Client
import           Options.Applicative.Args
import           Options.Applicative.Builder.Extra
import           Options.Applicative.Simple
import           Options.Applicative.Types (readerAsk)
import           Path
import qualified Paths_stack as Meta
import           Plugins
import           Prelude hiding (pi)
import           Stack.Build
import           Stack.Build.Types
import           Stack.Config
import           Stack.Constants
import qualified Stack.Docker as Docker
import           Stack.Dot
import           Stack.Exec
import           Stack.Fetch
import           Stack.FileWatch
import           Stack.Ide
import           Stack.Iface (iface)
import qualified Stack.Image as Image
import           Stack.Init
import           Stack.New
import           Stack.Options
import qualified Stack.PackageIndex
import           Stack.Repl
import           Stack.SDist (getSDistTarball)
import           Stack.Setup
import           Stack.Solver (solveExtraDeps)
import           Stack.Types
import           Stack.Types.Internal
import           Stack.Types.StackT
import           Stack.Upgrade
import qualified Stack.Upload as Upload
import           System.Directory (canonicalizePath, doesFileExist, doesDirectoryExist)
import           System.Environment (getArgs, getProgName)
import           System.Exit
import           System.FilePath (dropTrailingPathSeparator)
import           System.IO (hIsTerminalDevice, stderr, stdin, stdout, hSetBuffering, BufferMode(..))
import           System.Process.Read

-- | Commandline dispatcher.
main :: IO ()
main = withInterpreterArgs stackProgName $ \args isInterpreter ->
  do -- Line buffer the output by default, particularly for non-terminal runs.
     -- See https://github.com/commercialhaskell/stack/pull/360
     hSetBuffering stdout LineBuffering
     hSetBuffering stdin  LineBuffering
     hSetBuffering stderr NoBuffering
     when False $ do -- https://github.com/commercialhaskell/stack/issues/322
       plugins <- findPlugins (T.pack stackProgName)
       tryRunPlugin plugins
     progName <- getProgName
     isTerminal <- hIsTerminalDevice stdout
     execExtraHelp args
                   dockerHelpOptName
                   (dockerOptsParser True)
                   ("Only showing --" ++ Docker.dockerCmdName ++ "* options.")
     let versionString' = $(simpleVersion Meta.version)
     eGlobalRun <- try $
       simpleOptions
         versionString'
         "stack - The Haskell Tool Stack"
         ""
         (extraHelpOption progName (Docker.dockerCmdName ++ "*") dockerHelpOptName <*>
          globalOptsParser isTerminal)
         (do addCommand "build"
                        "Build the project(s) in this directory/configuration"
                        (buildCmd DoNothing)
                        (buildOptsParser Build False)
             addCommand "install"
                        "Identical to 'build --copy-bins', not actually a managed installation tool!"
                        installCmd
                        (buildOptsParser Build True)
             addCommand "uninstall"
                        "DEPRECATED: This command performs no actions, and is present for documentation only"
                        uninstallCmd
                        (many $ strArgument $ metavar "IGNORED")
             addCommand "test"
                        "Build and test the project(s) in this directory/configuration"
                        (\(bopts, topts) ->
                             let bopts' = if toCoverage topts
                                             then bopts { boptsGhcOptions = "-fhpc" : boptsGhcOptions bopts}
                                             else bopts
                             in buildCmd (DoTests topts) bopts')
                        ((,) <$> buildOptsParser Test False <*> testOptsParser)
             addCommand "bench"
                        "Build and benchmark the project(s) in this directory/configuration"
                        (\(bopts, beopts) -> buildCmd (DoBenchmarks beopts) bopts)
                        ((,) <$> buildOptsParser Bench False <*> benchOptsParser)
             addCommand "haddock"
                        "Generate haddocks for the project(s) in this directory/configuration"
                        (buildCmd DoNothing)
                        (buildOptsParser Haddock False)
             addCommand "new"
                        "Create a brand new project"
                        newCmd
                        newOptsParser
             addCommand "init"
                        "Initialize a stack project based on one or more cabal packages"
                        initCmd
                        initOptsParser
             addCommand "solver"
                        "Use a dependency solver to try and determine missing extra-deps"
                        solverCmd
                        solverOptsParser
             addCommand "setup"
                        "Get the appropriate GHC for your project"
                        setupCmd
                        setupParser
             addCommand "path"
                        "Print out handy path information"
                        pathCmd
                        (fmap
                             catMaybes
                             (sequenceA
                                  (map
                                      (\(desc,name,_) ->
                                           flag Nothing
                                                (Just name)
                                                (long (T.unpack name) <>
                                                 help desc))
                                      paths)))
             addCommand "unpack"
                        "Unpack one or more packages locally"
                        unpackCmd
                        (some $ strArgument $ metavar "PACKAGE")
             addCommand "update"
                        "Update the package index"
                        updateCmd
                        (pure ())
             addCommand "upgrade"
                        "Upgrade to the latest stack (experimental)"
                        upgradeCmd
                        (switch
                            ( long "git"
                           <> help "Clone from Git instead of downloading from Hackage (more dangerous)"
                            ))
             addCommand "upload"
                        "Upload a package to Hackage"
                        uploadCmd
                        (many $ strArgument $ metavar "TARBALL/DIR")
             addCommand "sdist"
                        "Create source distribution tarballs"
                        sdistCmd
                        (many $ strArgument $ metavar "DIR")
             addCommand "dot"
                        "Visualize your project's dependency graph using Graphviz dot"
                        dotCmd
                        dotOptsParser
             addCommand "exec"
                        "Execute a command"
                        execCmd
                        (execOptsParser Nothing)
             addCommand "ghc"
                        "Run ghc"
                        execCmd
                        (execOptsParser $ Just "ghc")
             addCommand "ghci"
                        "Run ghci in the context of project(s)"
                        replCmd
                        ((,,,,) <$>
                         fmap (map T.pack)
                              (many (strArgument
                                       (metavar "TARGET" <>
                                        help "If none specified, use all packages defined in current directory"))) <*>
                         argsOption (long "ghc-options" <>
                                      metavar "OPTION" <>
                                      help "Additional options passed to GHCi" <>
                                      value []) <*>
                         strOption (long "with-ghc" <>
                                    metavar "GHC" <>
                                    help "Use this command for the GHC to run" <>
                                    value "ghc" <>
                                    showDefault) <*>
                         flag False True (long "no-load" <>
                                         help "Don't load modules on start-up") <*>
                         packagesParser)
             addCommand "ide"
                        "Run ide-backend-client with the correct arguments"
                        ideCmd
                        ((,) <$>
                         fmap (map T.pack)
                              (many (strArgument
                                       (metavar "TARGET" <>
                                        help "If none specified, use all packages defined in current directory"))) <*>
                         argsOption (long "ghc-options" <>
                                     metavar "OPTION" <>
                                     help "Additional options passed to GHCi" <>
                                     value []))
             addCommand "runghc"
                        "Run runghc"
                        execCmd
                        (execOptsParser $ Just "runghc")
             addCommand "clean"
                        "Clean the local packages"
                        cleanCmd
                        (pure ())
             addCommand "iface"
                        "Display TH dependencies"
                        ifaceCmd
                        (pure ())
             addSubCommands
               Docker.dockerCmdName
               "Subcommands specific to Docker use"
               (do addCommand Docker.dockerPullCmdName
                              "Pull latest version of Docker image from registry"
                              dockerPullCmd
                              (pure ())
                   addCommand "reset"
                              "Reset the Docker sandbox"
                              dockerResetCmd
                              (flag False True (long "keep-home" <>
                                               help "Do not delete sandbox's home directory"))
                   addCommand Docker.dockerCleanupCmdName
                              "Clean up Docker images and containers"
                              dockerCleanupCmd
                              dockerCleanupOptsParser)
             addSubCommands
               Image.imgCmdName
               "Subcommands specific to imaging (EXPERIMENTAL)"
               (addCommand Image.imgDockerCmdName
                "Build a Docker image for the project"
                imgDockerCmd
                (pure ())))
             -- commandsFromPlugins plugins pluginShouldHaveRun) https://github.com/commercialhaskell/stack/issues/322
     case eGlobalRun of
       Left (exitCode :: ExitCode) -> do
         when isInterpreter $
           putStrLn $ concat
             [ "\nIf you are trying to use "
             , stackProgName
             , " as a script interpreter, a\n'-- "
             , stackProgName
             , " [options] runghc [options]' comment is required."
             , "\nSee https://github.com/commercialhaskell/stack/wiki/Script-interpreter" ]
         throwIO exitCode
       Right (global,run) -> do
         when (globalLogLevel global == LevelDebug) $ putStrLn versionString'
         run global `catch` \e -> do
            -- This special handler stops "stack: " from being printed before the
            -- exception
            case fromException e of
                Just ec -> exitWith ec
                Nothing -> do
                    printExceptionStderr e
                    exitFailure
  where
    dockerHelpOptName = Docker.dockerCmdName ++ "-help"

-- Try to run a plugin
tryRunPlugin :: Plugins -> IO ()
tryRunPlugin plugins = do
  args <- getArgs
  case dropWhile (List.isPrefixOf "-") args of
    ((T.pack -> name):args')
      | isJust (lookupPlugin plugins name) -> do
          callPlugin plugins name args' `catch` onPluginErr
          exitSuccess
    _ -> return ()
-- TODO(danburton): use logger
onPluginErr :: PluginException -> IO ()
onPluginErr (PluginNotFound _ name) = do
  T.hPutStr stderr $ "Stack plugin not found: " <> name
  exitFailure
onPluginErr (PluginExitFailure _ i) = do
  exitWith (ExitFailure i)

-- TODO(danburton): improve this, although it should never happen
pluginShouldHaveRun :: Plugin -> GlobalOpts -> IO ()
pluginShouldHaveRun _plugin _globalOpts = do
  fail "Plugin should have run"

-- | Print out useful path information in a human-readable format (and
-- support others later).
pathCmd :: [Text] -> GlobalOpts -> IO ()
pathCmd keys go =
    withBuildConfig
        go
        (do env <- ask
            let cfg = envConfig env
                bc = envConfigBuildConfig cfg
            menv <- getMinimalEnvOverride
            snap <- packageDatabaseDeps
            local <- packageDatabaseLocal
            snaproot <- installationRootDeps
            localroot <- installationRootLocal
            distDir <- distRelativeDir
            forM_
                (filter
                     (\(_,key,_) ->
                           null keys || elem key keys)
                     paths)
                (\(_,key,path) ->
                      liftIO $ T.putStrLn
                          ((if length keys == 1
                               then ""
                               else key <> ": ") <>
                           path
                               (PathInfo
                                    bc
                                    menv
                                    snap
                                    local
                                    snaproot
                                    localroot
                                    distDir))))

-- | Passed to all the path printers as a source of info.
data PathInfo = PathInfo
    {piBuildConfig :: BuildConfig
    ,piEnvOverride :: EnvOverride
    ,piSnapDb :: Path Abs Dir
    ,piLocalDb :: Path Abs Dir
    ,piSnapRoot :: Path Abs Dir
    ,piLocalRoot :: Path Abs Dir
    ,piDistDir :: Path Rel Dir
    }

-- | The paths of interest to a user. The first tuple string is used
-- for a description that the optparse flag uses, and the second
-- string as a machine-readable key and also for @--foo@ flags. The user
-- can choose a specific path to list like @--global-stack-root@. But
-- really it's mainly for the documentation aspect.
--
-- When printing output we generate @PathInfo@ and pass it to the
-- function to generate an appropriate string.  Trailing slashes are
-- removed, see #506
paths :: [(String, Text, PathInfo -> Text)]
paths =
    [ ( "Global stack root directory"
      , "global-stack-root"
      , \pi ->
             T.pack (toFilePathNoTrailing (configStackRoot (bcConfig (piBuildConfig pi)))))
    , ( "Project root (derived from stack.yaml file)"
      , "project-root"
      , \pi ->
             T.pack (toFilePathNoTrailing (bcRoot (piBuildConfig pi))))
    , ( "Configuration location (where the stack.yaml file is)"
      , "config-location"
      , \pi ->
             T.pack (toFilePathNoTrailing (bcStackYaml (piBuildConfig pi))))
    , ( "PATH environment variable"
      , "bin-path"
      , \pi ->
             T.pack (intercalate ":" (eoPath (piEnvOverride pi))))
    , ( "Installed GHCs (unpacked and archives)"
      , "ghc-paths"
      , \pi ->
             T.pack (toFilePathNoTrailing (configLocalPrograms (bcConfig (piBuildConfig pi)))))
    , ( "Local bin path where stack installs executables"
      , "local-bin-path"
      , \pi ->
             T.pack (toFilePathNoTrailing (configLocalBin (bcConfig (piBuildConfig pi)))))
    , ( "Extra include directories"
      , "extra-include-dirs"
      , \pi ->
             T.intercalate
                 ", "
                 (Set.elems (configExtraIncludeDirs (bcConfig (piBuildConfig pi)))))
    , ( "Extra library directories"
      , "extra-library-dirs"
      , \pi ->
             T.intercalate ", " (Set.elems (configExtraLibDirs (bcConfig (piBuildConfig pi)))))
    , ( "Snapshot package database"
      , "snapshot-pkg-db"
      , \pi ->
             T.pack (toFilePathNoTrailing (piSnapDb pi)))
    , ( "Local project package database"
      , "local-pkg-db"
      , \pi ->
             T.pack (toFilePathNoTrailing (piLocalDb pi)))
    , ( "Snapshot installation root"
      , "snapshot-install-root"
      , \pi ->
             T.pack (toFilePathNoTrailing (piSnapRoot pi)))
    , ( "Local project installation root"
      , "local-install-root"
      , \pi ->
             T.pack (toFilePathNoTrailing (piLocalRoot pi)))
    , ( "Dist work directory"
      , "dist-dir"
      , \pi ->
             T.pack (toFilePathNoTrailing (piDistDir pi)))]
  where toFilePathNoTrailing = dropTrailingPathSeparator . toFilePath

data SetupCmdOpts = SetupCmdOpts
    { scoGhcVersion :: !(Maybe Version)
    , scoForceReinstall :: !Bool
    }

setupParser :: Parser SetupCmdOpts
setupParser = SetupCmdOpts
    <$> (optional $ argument readVersion
            (metavar "GHC_MAJOR_VERSION" <>
             help ("Major version of GHC to install, e.g. 7.10. " ++
                   "The default is to install the version implied by the resolver.")))
    <*> boolFlags False
            "reinstall"
            "Reinstall GHC, even if available (implies no-system-ghc)"
            idm
  where
    readVersion = do
        s <- readerAsk
        case parseVersionFromString s of
            Nothing -> readerError $ "Invalid version: " ++ s
            Just x -> return x

setupCmd :: SetupCmdOpts -> GlobalOpts -> IO ()
setupCmd SetupCmdOpts{..} go@GlobalOpts{..} = do
  (manager,lc) <- loadConfigWithOpts go
  runStackT manager globalLogLevel (lcConfig lc) globalTerminal $
      Docker.reexecWithOptionalContainer
          (lcProjectRoot lc)
          (runStackLoggingT manager globalLogLevel globalTerminal $ do
              (ghc, mstack) <-
                  case scoGhcVersion of
                      Just v -> return (v, Nothing)
                      Nothing -> do
                          bc <- lcLoadBuildConfig lc globalResolver
                          return (bcGhcVersionExpected bc, Just $ bcStackYaml bc)
              mpaths <- runStackT manager globalLogLevel (lcConfig lc) globalTerminal $ ensureGHC SetupOpts
                  { soptsInstallIfMissing = True
                  , soptsUseSystem =
                    (configSystemGHC $ lcConfig lc)
                    && not scoForceReinstall
                  , soptsExpected = ghc
                  , soptsStackYaml = mstack
                  , soptsForceReinstall = scoForceReinstall
                  , soptsSanityCheck = True
                  , soptsSkipGhcCheck = False
                  , soptsSkipMsys = configSkipMsys $ lcConfig lc
                  }
              case mpaths of
                  Nothing -> $logInfo "stack will use the GHC on your PATH"
                  Just _ -> $logInfo "stack will use a locally installed GHC"
              $logInfo "For more information on paths, see 'stack path' and 'stack exec env'"
              $logInfo "To use this GHC and packages outside of a project, consider using:"
              $logInfo "stack ghc, stack ghci, stack runghc, or stack exec"
              )

withConfig :: GlobalOpts
           -> StackT Config IO ()
           -> IO ()
withConfig go@GlobalOpts{..} inner = do
    (manager, lc) <- loadConfigWithOpts go
    runStackT manager globalLogLevel (lcConfig lc) globalTerminal $
        Docker.reexecWithOptionalContainer (lcProjectRoot lc) $
            runStackT manager globalLogLevel (lcConfig lc) globalTerminal
                inner

withBuildConfig :: GlobalOpts
                -> StackT EnvConfig IO ()
                -> IO ()
withBuildConfig go@GlobalOpts{..} inner = do
    (manager, lc) <- loadConfigWithOpts go
    runStackT manager globalLogLevel (lcConfig lc) globalTerminal $
        Docker.reexecWithOptionalContainer (lcProjectRoot lc) $ do
            bconfig <- runStackLoggingT manager globalLogLevel globalTerminal $
                lcLoadBuildConfig lc globalResolver
            envConfig <-
                runStackT
                    manager globalLogLevel bconfig globalTerminal
                    setupEnv
            runStackT
                manager
                globalLogLevel
                envConfig
                globalTerminal
                inner

cleanCmd :: () -> GlobalOpts -> IO ()
cleanCmd () go = withBuildConfig go clean

-- | Helper for build and install commands
buildCmdHelper :: StackT EnvConfig IO () -- ^ do before build
               -> FinalAction -> BuildOpts -> GlobalOpts -> IO ()
buildCmdHelper beforeBuild finalAction opts go
    | boptsFileWatch opts = fileWatch inner
    | otherwise = inner $ const $ return ()
  where
    inner setLocalFiles = withBuildConfig go $ do
        beforeBuild
        Stack.Build.build setLocalFiles opts { boptsFinalAction = finalAction }

-- | Build the project.
buildCmd :: FinalAction -> BuildOpts -> GlobalOpts -> IO ()
buildCmd = buildCmdHelper (return ())

-- | Install
installCmd :: BuildOpts -> GlobalOpts -> IO ()
installCmd =
    buildCmdHelper warning DoNothing
  where
    warning = do
        $logWarn "NOTE: stack is not a package manager"
        $logWarn "The install command is only used to copy executables to a destination directory, not manage them"
        $logWarn "You may want to use 'stack build --copy-bins' for clarity"

copyCmd :: BuildOpts -> GlobalOpts -> IO ()
copyCmd opts = buildCmdHelper (return ()) DoNothing opts { boptsInstallExes = True }

uninstallCmd :: [String] -> GlobalOpts -> IO ()
uninstallCmd _ go = withConfig go $ do
    $logError "stack does not manage installations in global locations"
    $logError "The only global mutation stack performs is executable copying"
    $logError "For the default executable destination, please run 'stack path --local-bin-path'"

-- | Unpack packages to the filesystem
unpackCmd :: [String] -> GlobalOpts -> IO ()
unpackCmd names go = withConfig go $ do
    menv <- getMinimalEnvOverride
    Stack.Fetch.unpackPackages menv "." names

-- | Update the package index
updateCmd :: () -> GlobalOpts -> IO ()
updateCmd () go = withConfig go $
    getMinimalEnvOverride >>= Stack.PackageIndex.updateAllIndices

upgradeCmd :: Bool -> GlobalOpts -> IO ()
upgradeCmd fromGit go = withConfig go $
    upgrade fromGit (globalResolver go)

-- | Upload to Hackage
uploadCmd :: [String] -> GlobalOpts -> IO ()
uploadCmd [] _ = error "To upload the current package, please run 'stack upload .'"
uploadCmd args go = do
    let partitionM _ [] = return ([], [])
        partitionM f (x:xs) = do
            r <- f x
            (as, bs) <- partitionM f xs
            return $ if r then (x:as, bs) else (as, x:bs)
    (files, nonFiles) <- partitionM doesFileExist args
    (dirs, invalid) <- partitionM doesDirectoryExist nonFiles
    when (not (null invalid)) $ error $
        "stack upload expects a list sdist tarballs or cabal directories.  Can't find " ++
        show invalid
    let getUploader :: (HasStackRoot config, HasPlatform config, HasConfig config) => StackT config IO Upload.Uploader
        getUploader = do
            config <- asks getConfig
            manager <- asks envManager
            let uploadSettings =
                    Upload.setGetManager (return manager) $
                    Upload.defaultUploadSettings
            liftIO $ Upload.mkUploader config uploadSettings
    if null dirs
        then withConfig go $ do
            uploader <- getUploader
            liftIO $ forM_ files (canonicalizePath >=> Upload.upload uploader)
        else withBuildConfig go $ do
            uploader <- getUploader
            liftIO $ forM_ files (canonicalizePath >=> Upload.upload uploader)
            forM_ dirs $ \dir -> do
                pkgDir <- parseAbsDir =<< liftIO (canonicalizePath dir)
                (tarName, tarBytes) <- getSDistTarball pkgDir
                liftIO $ Upload.uploadBytes uploader tarName tarBytes

sdistCmd :: [String] -> GlobalOpts -> IO ()
sdistCmd dirs go =
    withBuildConfig go $ do
        -- If no directories are specified, build all sdist tarballs.
        dirs' <- if null dirs
            then asks (Map.keys . bcPackages . getBuildConfig)
            else mapM (parseAbsDir <=< liftIO . canonicalizePath) dirs
        forM_ dirs' $ \dir -> do
            (tarName, tarBytes) <- getSDistTarball dir
            distDir <- distDirFromDir dir
            tarPath <- fmap (distDir </>) $ parseRelFile tarName
            liftIO $ L.writeFile (toFilePath tarPath) tarBytes
            $logInfo $ "Wrote sdist tarball to " <> T.pack (toFilePath tarPath)

-- | Execute a command.
execCmd :: ExecOpts -> GlobalOpts -> IO ()
execCmd ExecOpts {..} go@GlobalOpts{..} =
    case eoExtra of
        ExecOptsPlain -> do
            (manager,lc) <- liftIO $ loadConfigWithOpts go
            runStackT manager globalLogLevel (lcConfig lc) globalTerminal $
                Docker.execWithOptionalContainer
                    (lcProjectRoot lc)
                    (return (eoCmd, eoArgs, id)) $
                    runStackT manager globalLogLevel (lcConfig lc) globalTerminal $
                        exec plainEnvSettings eoCmd eoArgs
        ExecOptsEmbellished {..} ->
           withBuildConfig go $ do
               let targets = concatMap words eoPackages
               unless (null targets) $
                   Stack.Build.build (const $ return ()) defaultBuildOpts
                       { boptsTargets = map T.pack targets
                       }
               exec eoEnvSettings eoCmd eoArgs

-- | Run the REPL in the context of a project.
replCmd :: ([Text], [String], FilePath, Bool, [String]) -> GlobalOpts -> IO ()
replCmd (targets,args,path,noload,packages) go@GlobalOpts{..} = do
  withBuildConfig go $ do
    let packageTargets = concatMap words packages
    unless (null packageTargets) $
       Stack.Build.build (const $ return ()) defaultBuildOpts
           { boptsTargets = map T.pack packageTargets
           }
    repl targets args path noload

-- | Run ide-backend in the context of a project.
ideCmd :: ([Text], [String]) -> GlobalOpts -> IO ()
ideCmd (targets,args) go@GlobalOpts{..} = withBuildConfig go $ do
      ide targets args

-- | Pull the current Docker image.
dockerPullCmd :: () -> GlobalOpts -> IO ()
dockerPullCmd _ go@GlobalOpts{..} = do
    (manager,lc) <- liftIO $ loadConfigWithOpts go
    runStackT manager globalLogLevel (lcConfig lc) globalTerminal $
        Docker.preventInContainer Docker.pull

-- | Reset the Docker sandbox.
dockerResetCmd :: Bool -> GlobalOpts -> IO ()
dockerResetCmd keepHome go@GlobalOpts{..} = do
    (manager,lc) <- liftIO (loadConfigWithOpts go)
    runStackLoggingT manager globalLogLevel globalTerminal$ Docker.preventInContainer $
        Docker.reset (lcProjectRoot lc) keepHome

-- | Cleanup Docker images and containers.
dockerCleanupCmd :: Docker.CleanupOpts -> GlobalOpts -> IO ()
dockerCleanupCmd cleanupOpts go@GlobalOpts{..} = do
    (manager,lc) <- liftIO $ loadConfigWithOpts go
    runStackT manager globalLogLevel (lcConfig lc) globalTerminal $
        Docker.preventInContainer $
            Docker.cleanup cleanupOpts

imgDockerCmd :: () -> GlobalOpts -> IO ()
imgDockerCmd () go@GlobalOpts{..} = do
    withBuildConfig
        go
        (do Stack.Build.build
                (const (return ()))
                defaultBuildOpts
            Docker.preventInContainer Image.imageDocker)

-- | Load the configuration with a manager. Convenience function used
-- throughout this module.
loadConfigWithOpts :: GlobalOpts -> IO (Manager,LoadConfig (StackLoggingT IO))
loadConfigWithOpts GlobalOpts{..} = do
    manager <- newTLSManager
    mstackYaml <-
        case globalStackYaml of
            Nothing -> return Nothing
            Just fp -> do
                path <- canonicalizePath fp >>= parseAbsFile
                return $ Just path
    lc <- runStackLoggingT
              manager
              globalLogLevel
              globalTerminal
              (loadConfig globalConfigMonoid mstackYaml)
    return (manager,lc)

-- | Project initialization
initCmd :: InitOpts -> GlobalOpts -> IO ()
initCmd initOpts go = withConfig go $ initProject initOpts

-- | Project creation
newCmd :: NewOpts -> GlobalOpts -> IO ()
newCmd newOpts go@GlobalOpts{..} = withConfig go $ do
    newProject newOpts
    initProject (newOptsInitOpts newOpts)

-- | Fix up extra-deps for a project
solverCmd :: Bool -- ^ modify stack.yaml automatically?
          -> GlobalOpts
          -> IO ()
solverCmd fixStackYaml go =
    withBuildConfig go (solveExtraDeps fixStackYaml)

-- | Visualize dependencies
dotCmd :: DotOpts -> GlobalOpts -> IO ()
<<<<<<< HEAD
dotCmd dotOpts go = withBuildConfig go (dot dotOpts)
=======
dotCmd dotOpts go = withBuildConfig go ThrowException (dot dotOpts)

ifaceCmd :: () -> GlobalOpts -> IO ()
ifaceCmd () go = withBuildConfig go ThrowException iface
>>>>>>> eb7483a6
<|MERGE_RESOLUTION|>--- conflicted
+++ resolved
@@ -702,11 +702,7 @@
 
 -- | Visualize dependencies
 dotCmd :: DotOpts -> GlobalOpts -> IO ()
-<<<<<<< HEAD
 dotCmd dotOpts go = withBuildConfig go (dot dotOpts)
-=======
-dotCmd dotOpts go = withBuildConfig go ThrowException (dot dotOpts)
 
 ifaceCmd :: () -> GlobalOpts -> IO ()
-ifaceCmd () go = withBuildConfig go ThrowException iface
->>>>>>> eb7483a6
+ifaceCmd () go = withBuildConfig go ThrowException iface