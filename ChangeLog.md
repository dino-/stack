--- conflicted
+++ resolved
@@ -86,17 +86,15 @@
 * Always use the `--exact-configuration` Cabal configuration option when
   building (should mostly be a non-user-visible enhancement).
 
-<<<<<<< HEAD
 * Remove the `stack docker cleanup` command.  Docker itself now has
   [`docker image prune`](https://docs.docker.com/engine/reference/commandline/image_prune/)
   and
   [`docker container prune`](https://docs.docker.com/engine/reference/commandline/container_prune/),
   which you can use instead.
-=======
+
 * No longer supports Cabal versions older than `1.19.2`.  This means
   projects using snapshots earlier than `lts-3.0` or
   `nightly-2015-05-05` will no longer build.
->>>>>>> a37de60d
 
 Other enhancements:
 
