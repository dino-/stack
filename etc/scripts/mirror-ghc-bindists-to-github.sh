#!/usr/bin/env bash
#
# This script will download official GHC bindists from download.haskell.org and upload
# them to the Github Release that Stack uses.
#
# Prerequisites:
#  - Create a Github release with tag `ghc-X.Y.Z-release`
#  - Set GITHUB_AUTH_TOKEN to a token that has permission to upload assets to a Release
#
# To use:
#  - Update GHCVER at the top of the script for the version you are mirring.
#  - Update the `mirror` commands at the bottom with any required filename adjustments
#    and other changes.
#  - Run the script.
#
# The script will output a `stack-setup.yaml` file containing info for each
# platform that you can paste into
# https://github.com/fpco/stackage-content/blob/master/stack/stack-setup-2.yaml.
# Be sure to double check the SHA1 sums against those in
# https://downloads.haskell.org/~ghc/X.Y.Z/.
#
<<<<<<< HEAD
GHCVER=8.6.3
=======
GHCVER=8.6.4
>>>>>>> 78238c5a
if [[ -z "$GITHUB_AUTH_TOKEN" ]]; then
  echo "$0: GITHUB_AUTH_TOKEN environment variable is required" >&2
  exit 1
fi
set -xe
UPLOAD_URL="$(curl --fail -sSLH "Authorization: token $GITHUB_AUTH_TOKEN" https://api.github.com/repos/commercialhaskell/ghc/releases/tags/ghc-$GHCVER-release |grep upload_url |head -1 |sed 's/.*"\(https.*assets\){.*/\1/')"
if [[ -z "$UPLOAD_URL" ]]; then
  set +x
  echo
  echo "$0: Could not get upload URL from Github" >&2
  exit 1
fi
echo 'ghc:' >stack-setup-$GHCVER.yaml

mirror () {
  suffix="$1"; shift
  srcext="$1"; shift
  destext="$1"; shift
  local srcfn=ghc-$GHCVER-${suffix}.tar.${srcext}
  if [[ ! -s "$srcfn.downloaded" ]]; then
    rm -f "$srcfn"
    curl -LO --fail "http://downloads.haskell.org/~ghc/$GHCVER/$srcfn"
    date >"$srcfn.downloaded"
  fi
  local destfn=ghc-$GHCVER-${suffix}.tar.${destext}
  if [[ ! -s "$destfn.uploaded" ]]; then
    if [[ "${srcext}" == "xz" && "${destext}" == "bz2" ]]; then
      xzcat "$srcfn" | bzip2 -c > "$destfn"
    elif [[ "${srcext}" != "${destext}" ]]; then
      set +x
      echo
      echo "$0: Unsupported conversion: ${srcext} to ${destext}" >&2
      exit 1
    fi
    curl --fail -X POST --data-binary "@$destfn" -H "Content-type: application/octet-stream" -H "Authorization: token $GITHUB_AUTH_TOKEN" "$UPLOAD_URL?name=$destfn"
    date >"$destfn.uploaded"
  fi
  while [[ $# -gt 0 ]]; do
    alias="$1"
    echo "    $alias:" >>stack-setup-$GHCVER.yaml
    echo "        $GHCVER:" >>stack-setup-$GHCVER.yaml
    echo "            url: \"https://github.com/commercialhaskell/ghc/releases/download/ghc-$GHCVER-release/$destfn\"" >>stack-setup-$GHCVER.yaml
    echo "            content-length: $(stat --printf="%s" "$destfn" 2>/dev/null || stat -f%z "$destfn")" >>stack-setup-$GHCVER.yaml
    echo "            sha1: $(shasum -a 1 $destfn |cut -d' ' -f1)" >>stack-setup-$GHCVER.yaml
    echo "            sha256: $(shasum -a 256 $destfn |cut -d' ' -f1)" >>stack-setup-$GHCVER.yaml
    echo "" >>stack-setup-$GHCVER.yaml
    shift
  done
}


# NOTE: keep the 'mirror' commands in the same order as entries in
# https://github.com/fpco/stackage-content/blob/master/stack/stack-setup-2.yaml

mirror i386-deb9-linux xz xz linux32 linux32-nopie
mirror x86_64-deb8-linux xz xz linux64 linux64-nopie
#mirror x86_64-centos67-linux xz xz linux64-gmp4 linux64-gmp4-nopie
mirror x86_64-fedora27-linux xz xz linux64-tinfo6 linux64-tinfo6-nopie
mirror x86_64-apple-darwin xz bz2 macosx
#mirror i386-unknown-mingw32 xz xz windows32
mirror x86_64-unknown-mingw32 xz xz windows64
#mirror x86_64-portbld-freebsd11 xz xz freebsd64-11
<<<<<<< HEAD
mirror x86_64-portbld-freebsd xz xz freebsd64 freebsd64-11
=======
>>>>>>> 78238c5a
#mirror aarch64-deb8-linux xz xz linux-aarch64

set +x
echo
echo "DONE!  See 'stack-setup-$GHCVER.yaml' for 'stack setup' to add to"
echo "  https://github.com/fpco/stackage-content/blob/master/stack/stack-setup-2.yaml"<|MERGE_RESOLUTION|>--- conflicted
+++ resolved
@@ -19,11 +19,7 @@
 # Be sure to double check the SHA1 sums against those in
 # https://downloads.haskell.org/~ghc/X.Y.Z/.
 #
-<<<<<<< HEAD
-GHCVER=8.6.3
-=======
 GHCVER=8.6.4
->>>>>>> 78238c5a
 if [[ -z "$GITHUB_AUTH_TOKEN" ]]; then
   echo "$0: GITHUB_AUTH_TOKEN environment variable is required" >&2
   exit 1
@@ -86,10 +82,6 @@
 #mirror i386-unknown-mingw32 xz xz windows32
 mirror x86_64-unknown-mingw32 xz xz windows64
 #mirror x86_64-portbld-freebsd11 xz xz freebsd64-11
-<<<<<<< HEAD
-mirror x86_64-portbld-freebsd xz xz freebsd64 freebsd64-11
-=======
->>>>>>> 78238c5a
 #mirror aarch64-deb8-linux xz xz linux-aarch64
 
 set +x
